// Copyright (c) 2015 Spinpunch, Inc. All Rights Reserved.
// See License.txt for license information.

var UserStore = require('../../stores/user_store.jsx');
var Client = require('../../utils/client.jsx');
var Utils = require('../../utils/utils.jsx');

const CustomThemeChooser = require('./custom_theme_chooser.jsx');
const PremadeThemeChooser = require('./premade_theme_chooser.jsx');
const AppDispatcher = require('../../dispatcher/app_dispatcher.jsx');
const Constants = require('../../utils/constants.jsx');
const ActionTypes = Constants.ActionTypes;

export default class UserSettingsAppearance extends React.Component {
    constructor(props) {
        super(props);

        this.onChange = this.onChange.bind(this);
        this.submitTheme = this.submitTheme.bind(this);
        this.updateTheme = this.updateTheme.bind(this);
        this.handleClose = this.handleClose.bind(this);
        this.handleImportModal = this.handleImportModal.bind(this);

        this.state = this.getStateFromStores();

        this.originalTheme = this.state.theme;
    }
    componentDidMount() {
        UserStore.addChangeListener(this.onChange);

        if (this.props.activeSection === 'theme') {
            $(React.findDOMNode(this.refs[this.state.theme])).addClass('active-border');
        }
        $('#user_settings').on('hidden.bs.modal', this.handleClose);
    }
    componentDidUpdate() {
        if (this.props.activeSection === 'theme') {
            $('.color-btn').removeClass('active-border');
            $(React.findDOMNode(this.refs[this.state.theme])).addClass('active-border');
        }
    }
    componentWillUnmount() {
        UserStore.removeChangeListener(this.onChange);
        $('#user_settings').off('hidden.bs.modal', this.handleClose);
    }
    getStateFromStores() {
        const user = UserStore.getCurrentUser();
        let theme = null;

        if ($.isPlainObject(user.theme_props) && !$.isEmptyObject(user.theme_props)) {
            theme = user.theme_props;
        } else {
            theme = $.extend(true, {}, Constants.THEMES.default);
        }

        let type = 'premade';
        if (theme.type === 'custom') {
            type = 'custom';
        }

        return {theme, type};
    }
    onChange() {
        const newState = this.getStateFromStores();

        if (!Utils.areStatesEqual(this.state, newState)) {
            this.setState(newState);
        }
    }
    submitTheme(e) {
        e.preventDefault();
        var user = UserStore.getCurrentUser();
        user.theme_props = this.state.theme;

        Client.updateUser(user,
            (data) => {
                AppDispatcher.handleServerAction({
                    type: ActionTypes.RECIEVED_ME,
                    me: data
                });

                $('#user_settings').off('hidden.bs.modal', this.handleClose);
                this.props.updateTab('general');
                $('.ps-container.modal-body').scrollTop(0);
                $('.ps-container.modal-body').perfectScrollbar('update');
                $('#user_settings').modal('hide');
            },
            (err) => {
                var state = this.getStateFromStores();
                state.serverError = err;
                this.setState(state);
            }
        );
    }
    updateTheme(theme) {
        this.setState({theme});
        Utils.applyTheme(theme);
    }
    updateType(type) {
        this.setState({type});
    }
    handleClose() {
        const state = this.getStateFromStores();
        state.serverError = null;

        Utils.applyTheme(state.theme);

        this.setState(state);

        $('.ps-container.modal-body').scrollTop(0);
        $('.ps-container.modal-body').perfectScrollbar('update');
        $('#user_settings').modal('hide');
    }
    handleImportModal() {
        $('#user_settings').modal('hide');
        AppDispatcher.handleViewAction({
            type: ActionTypes.TOGGLE_IMPORT_THEME_MODAL,
            value: true
        });
    }
    render() {
        var serverError;
        if (this.state.serverError) {
            serverError = this.state.serverError;
        }

        const displayCustom = this.state.type === 'custom';

        let custom;
        let premade;
        if (displayCustom) {
            custom = (
                <CustomThemeChooser
                    theme={this.state.theme}
                    updateTheme={this.updateTheme}
                />
            );
        } else {
            premade = (
                <PremadeThemeChooser
                    theme={this.state.theme}
                    updateTheme={this.updateTheme}
                />
            );
        }

        const themeUI = (
            <div className='section-max appearance-section'>
                <div className='col-sm-12'>
                    <div className='radio'>
                        <label>
                            <input type='radio'
                                checked={!displayCustom}
                                onChange={this.updateType.bind(this, 'premade')}
                            >
                                {'Theme Colors'}
                            </input>
                        </label>
                        <br/>
                    </div>
                    {premade}
                    <div className='radio'>
                        <label>
                            <input type='radio'
                                checked={displayCustom}
                                onChange={this.updateType.bind(this, 'custom')}
                            >
                                {'Custom Theme'}
                            </input>
                        </label>
                        <br/>
                    </div>
                    {custom}
                    <hr />
                                {serverError}
                    <a
                        className='btn btn-sm btn-primary'
                        href='#'
                        onClick={this.submitTheme}
                    >
                        {'Submit'}
                    </a>
                    <a
                        className='btn btn-sm theme'
                        href='#'
                        onClick={this.handleClose}
                    >
                        {'Cancel'}
                    </a>
                </div>
            </div>
        );

        return (
            <div>
                <div className='modal-header'>
                    <button
                        type='button'
                        className='close'
                        data-dismiss='modal'
                        aria-label='Close'
                    >
                        <span aria-hidden='true'>{'×'}</span>
                    </button>
                    <h4
                        className='modal-title'
                        ref='title'
                    >
                        <i className='modal-back'></i>{'Appearance Settings'}
                    </h4>
                </div>
                <div className='user-settings'>
                    <h3 className='tab-header'>{'Appearance Settings'}</h3>
                    <div className='divider-dark first'/>
                    {themeUI}
                    <div className='divider-dark'/>
                    <br/>
                    <a
                        href='#'
                        className='theme'
                        onClick={this.handleImportModal}
                    >
                        {'Import from Slack'}
                    </a>
                </div>
<<<<<<< HEAD
=======
                <br/>
                <a
                    className='theme'
                    onClick={this.handleImportModal}
                >
                    {'Import theme colors from Slack'}
                </a>
>>>>>>> 41069d83
            </div>
        );
    }
}

UserSettingsAppearance.defaultProps = {
    activeSection: ''
};
UserSettingsAppearance.propTypes = {
    activeSection: React.PropTypes.string,
    updateTab: React.PropTypes.func
};<|MERGE_RESOLUTION|>--- conflicted
+++ resolved
@@ -214,17 +214,7 @@
                     <div className='divider-dark first'/>
                     {themeUI}
                     <div className='divider-dark'/>
-                    <br/>
-                    <a
-                        href='#'
-                        className='theme'
-                        onClick={this.handleImportModal}
-                    >
-                        {'Import from Slack'}
-                    </a>
                 </div>
-<<<<<<< HEAD
-=======
                 <br/>
                 <a
                     className='theme'
@@ -232,7 +222,6 @@
                 >
                     {'Import theme colors from Slack'}
                 </a>
->>>>>>> 41069d83
             </div>
         );
     }
